--- conflicted
+++ resolved
@@ -110,14 +110,8 @@
     ),
   );
 
-<<<<<<< HEAD
-  if (!await confirm({ message: 'Continue to set stages?' })) return;
-
-  const tx = await contract.setStages(stages, overrides);
-=======
   const tx = await contract.populateTransaction.setStages(stages);
   if (!(await estimateGas(hre, tx, overrides))) return;
->>>>>>> 7dd31f60
 
   if (!(await confirm({ message: 'Continue to set stages?' }))) return;
 
