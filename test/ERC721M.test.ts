--- conflicted
+++ resolved
@@ -615,12 +615,8 @@
       // Set stages
       await contract.setStages([
         {
-<<<<<<< HEAD
-          price: ethers.utils.parseEther('0.05'),
-=======
           price: ethers.utils.parseEther('0.5'),
           mintFee: ethers.utils.parseEther('0'),
->>>>>>> a6db2c76
           walletLimit: 0,
           merkleRoot: ethers.utils.hexZeroPad('0x0', 32),
           maxStageSupply: 100,
