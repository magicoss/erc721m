--- conflicted
+++ resolved
@@ -290,55 +290,6 @@
     }
 
     /**
-<<<<<<< HEAD
-     * @dev Updates info for one stage specified by index (starting from 0).
-     */
-    function updateStage(
-        uint256 index,
-        uint80 price,
-        uint80 mintFee,
-        uint32 walletLimit,
-        bytes32 merkleRoot,
-        uint24 maxStageSupply,
-        uint64 startTimeUnixSeconds,
-        uint64 endTimeUnixSeconds
-    ) external onlyOwner {
-        if (index >= _mintStages.length) revert InvalidStage();
-        if (index >= 1) {
-            if (
-                startTimeUnixSeconds <
-                _mintStages[index - 1].endTimeUnixSeconds +
-                    _timestampExpirySeconds
-            ) {
-                revert InsufficientStageTimeGap();
-            }
-        }
-        _assertValidStartAndEndTimestamp(
-            startTimeUnixSeconds,
-            endTimeUnixSeconds
-        );
-        _mintStages[index].price = price;
-        _mintStages[index].walletLimit = walletLimit;
-        _mintStages[index].merkleRoot = merkleRoot;
-        _mintStages[index].maxStageSupply = maxStageSupply;
-        _mintStages[index].startTimeUnixSeconds = startTimeUnixSeconds;
-        _mintStages[index].endTimeUnixSeconds = endTimeUnixSeconds;
-
-        emit UpdateStage(
-            index,
-            price,
-            mintFee,
-            walletLimit,
-            merkleRoot,
-            maxStageSupply,
-            startTimeUnixSeconds,
-            endTimeUnixSeconds
-        );
-    }
-
-    /**
-=======
->>>>>>> 7dd31f60
      * @dev Returns mint currency address.
      */
     function getMintCurrency() external view returns (address) {
