--- conflicted
+++ resolved
@@ -9,11 +9,7 @@
 
 contract ERC721MIncreasableOperatorFilterer is
     ERC721MIncreasableSupply,
-<<<<<<< HEAD
-    DefaultOperatorFilterer
-=======
     UpdatableOperatorFilterer
->>>>>>> ef57c3f9
 {
     constructor(
         string memory collectionName,
