//SPDX-License-Identifier: MIT

pragma solidity ^0.8.4;

import "./BucketAuction.sol";
import {UpdatableOperatorFilterer} from "operator-filter-registry/src/UpdatableOperatorFilterer.sol";
import {CANONICAL_OPERATOR_FILTER_REGISTRY_ADDRESS, ME_SUBSCRIPTION} from "./utils/Constants.sol";

contract BucketAuctionOperatorFilterer is
    BucketAuction,
<<<<<<< HEAD
    DefaultOperatorFilterer
=======
    UpdatableOperatorFilterer
>>>>>>> ef57c3f9
{
    constructor(
        string memory collectionName,
        string memory collectionSymbol,
        string memory tokenURISuffix,
        uint256 maxMintableSupply,
        uint256 globalWalletLimit,
        address cosigner,
        uint256 minimumContributionInWei,
        uint64 startTimeUnixSeconds,
        uint64 endTimeUnixSeconds,
        address crossMintAddress,
        uint64 timestampExpirySeconds
    )
        UpdatableOperatorFilterer(
            CANONICAL_OPERATOR_FILTER_REGISTRY_ADDRESS,
            ME_SUBSCRIPTION,
            true
        )
        BucketAuction(
            collectionName,
            collectionSymbol,
            tokenURISuffix,
            maxMintableSupply,
            globalWalletLimit,
            cosigner,
            minimumContributionInWei,
            startTimeUnixSeconds,
            endTimeUnixSeconds,
            crossMintAddress,
            timestampExpirySeconds
        )
    {}

    function owner()
        public
        view
        override(Ownable, UpdatableOperatorFilterer)
        returns (address)
    {
        return Ownable.owner();
    }

    function transferFrom(
        address from,
        address to,
        uint256 tokenId
    ) public payable override(ERC721A, IERC721A) onlyAllowedOperator(from) {
        super.transferFrom(from, to, tokenId);
    }

    function safeTransferFrom(
        address from,
        address to,
        uint256 tokenId
    ) public payable override(ERC721A, IERC721A) onlyAllowedOperator(from) {
        super.safeTransferFrom(from, to, tokenId);
    }

    function safeTransferFrom(
        address from,
        address to,
        uint256 tokenId,
        bytes memory data
    ) public payable override(ERC721A, IERC721A) onlyAllowedOperator(from) {
        super.safeTransferFrom(from, to, tokenId, data);
    }
}<|MERGE_RESOLUTION|>--- conflicted
+++ resolved
@@ -8,11 +8,7 @@
 
 contract BucketAuctionOperatorFilterer is
     BucketAuction,
-<<<<<<< HEAD
-    DefaultOperatorFilterer
-=======
     UpdatableOperatorFilterer
->>>>>>> ef57c3f9
 {
     constructor(
         string memory collectionName,
